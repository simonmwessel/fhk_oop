--- conflicted
+++ resolved
@@ -4,30 +4,11 @@
 
 /**
  * Rectangle class that represents a rectangle in 2D space.
- * This class extends the Shape class.
- *
- * @property topLeft The top left corner of the rectangle.
- * @property width The width of the rectangle.
- * @property height The height of the rectangle.
- *
- * @constructor Creates a rectangle with the specified top left corner, width, and height.
  *
  * @author Simon Wessel
  * @version 2.0
  * @since 1.0
  */
-<<<<<<< HEAD
-class Rectangle(topLeft: Point, width: Float, height: Float) : Shape(topLeft) {
-
-    /**
-     * Contains the width of the rectangle.
-     */
-    var width: Float = 0.0f
-        get() = field
-        set(value) {
-            field = value
-        }
-=======
 class Rectangle : Shape {
 
     /** Contains the width of the rectangle */
@@ -55,22 +36,27 @@
     fun setHeight(height: Float) {
         this.height = height
     }
->>>>>>> f70e3a67
 
     /**
-     * Contains the height of the rectangle.
+     * Default constructor for Rectangle.
+     * Initializes the top left corner with a random point and sets width and height with random values.
      */
-    var height: Float = 0.0f
-        get() = field
-        set(value) {
-            field = value
-        }
+    constructor() : super(Point()) {
+        width = Random.nextFloat() * 20
+        height = Random.nextFloat() * 20
+    }
 
     /**
-     * Secondary constructor for Rectangle without parameters.
-     * Initializes the top left corner with a random point and sets width and height with random values.
+     * Constructor for Rectangle with specified top left corner, width, and height.
+     *
+     * @param topLeft The top left corner of the rectangle.
+     * @param width The width of the rectangle.
+     * @param height The height of the rectangle.
      */
-    constructor() : this(Point(), Random.nextFloat() * 20, Random.nextFloat() * 20)
+    constructor(topLeft: Point, width: Float, height: Float) : super(topLeft) {
+        this.width = width
+        this.height = height
+    }
 
     companion object {
         /**
@@ -79,7 +65,6 @@
          * @param topLeft The top left corner of the rectangle.
          * @param area The area of the rectangle.
          * @param length The length of one side of the rectangle.
-         *
          * @return A new Rectangle object with the specified area and length.
          */
         fun fromArea(topLeft: Point, area: Float, length: Float): Rectangle {
